--- conflicted
+++ resolved
@@ -1,11 +1,5 @@
 from bisect import bisect_right
-<<<<<<< HEAD
-from collections import deque
-from functools import update_wrapper
-from itertools import islice, accumulate
-=======
 from collections import deque, defaultdict
->>>>>>> fe1cdcab
 from functools import update_wrapper
 from itertools import islice, accumulate
 from operator import itemgetter
@@ -105,13 +99,8 @@
     """Class decorator to coerce return types on methods that don't rely on
     reflection to determine the appropriate return type.
 
-<<<<<<< HEAD
-        ..python::
-        @patch_return_type(['__add__', Counter)
-=======
         ..code-block:: python
         @patch_return_type(['__add__'], Counter)
->>>>>>> fe1cdcab
         class MyCounter(Counter):
             pass
 
@@ -122,11 +111,7 @@
         for name in names:
             setattr(cls, name, __coerce_return(name, source_cls))
         return cls
-<<<<<<< HEAD
     return patcher
-=======
-    return patcher
-
 
 # shamelessly stolen from toolz.itertoolz
 def groupby(seq, key):
@@ -141,5 +126,4 @@
 
 
 head = itemgetter(slice(-1))
-last = itemgetter(-1)
->>>>>>> fe1cdcab
+last = itemgetter(-1)